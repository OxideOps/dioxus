//! Implementation of a renderer for Dioxus on the web.
//!
//! Oustanding todos:
//! - Removing event listeners (delegation)
//! - Passive event listeners
//! - no-op event listener patch for safari
//! - tests to ensure dyn_into works for various event types.
//! - Partial delegation?>

use dioxus_core::{Mutation, Template, TemplateAttribute, TemplateNode};
use dioxus_html::{event_bubbles, CompositionData, FormData};
use dioxus_interpreter_js::{save_template, Channel};
use futures_channel::mpsc;
use rustc_hash::{FxHashMap, FxHashSet};
use std::{any::Any, rc::Rc};
<<<<<<< HEAD
use wasm_bindgen::{closure::Closure, JsCast};
use web_sys::{Document, Element, Event, HtmlElement};
=======
use wasm_bindgen::{closure::Closure, JsCast, JsValue};
use web_sys::{Document, Element, Event};
>>>>>>> e8133e94

use crate::Config;

pub struct WebsysDom {
<<<<<<< HEAD
    document: Document,
    templates: FxHashMap<String, u32>,
    max_template_id: u32,
    interpreter: Channel,
=======
    interpreter: Interpreter,
    handler: Closure<dyn FnMut(&Event)>,
    _root: Element,
>>>>>>> e8133e94
}

impl WebsysDom {
    pub fn new(cfg: Config, event_channel: mpsc::UnboundedSender<Event>) -> Self {
        // eventually, we just want to let the interpreter do all the work of decoding events into our event type
        // a match here in order to avoid some error during runtime browser test
        let document = load_document();
        let root = match document.get_element_by_id(&cfg.rootname) {
            Some(root) => root,
            None => document.create_element("body").ok().unwrap(),
        };
        let interpreter = Channel::default();

        let handler: Closure<dyn FnMut(&Event)> =
            Closure::wrap(Box::new(move |event: &web_sys::Event| {
                let _ = event_channel.unbounded_send(event.clone());
            }));

        dioxus_interpreter_js::initilize(root.unchecked_into(), handler.as_ref().unchecked_ref());
        handler.forget();
        Self {
<<<<<<< HEAD
            document,
            interpreter,
            templates: FxHashMap::default(),
            max_template_id: 0,
=======
            interpreter: Interpreter::new(root.clone()),
            _root: root,
            handler: Closure::wrap(Box::new(move |event: &web_sys::Event| {
                let _ = event_channel.unbounded_send(event.clone());
            })),
>>>>>>> e8133e94
        }
    }

    pub fn mount(&mut self) {
        self.interpreter.mount_to_root();
    }

    pub fn load_templates(&mut self, templates: &[Template]) {
        log::debug!("Loading templates {:?}", templates);

        for template in templates {
<<<<<<< HEAD
            let mut roots = vec![];

            for root in template.roots {
                roots.push(self.create_template_node(root))
            }

            self.templates
                .insert(template.name.to_owned(), self.max_template_id);
            save_template(roots, self.max_template_id);
            self.max_template_id += 1
        }
    }

    fn create_template_node(&self, v: &TemplateNode) -> web_sys::Node {
        use TemplateNode::*;
        match v {
            Element {
                tag,
                namespace,
                attrs,
                children,
                ..
            } => {
                let el = match namespace {
                    Some(ns) => self.document.create_element_ns(Some(ns), tag).unwrap(),
                    None => self.document.create_element(tag).unwrap(),
                };
                for attr in *attrs {
                    if let TemplateAttribute::Static {
                        name,
                        value,
                        namespace,
                    } = attr
                    {
                        match namespace {
                            Some(ns) if *ns == "style" => el
                                .dyn_ref::<HtmlElement>()
                                .unwrap()
                                .style()
                                .set_property(name, value)
                                .unwrap(),
                            Some(ns) => el.set_attribute_ns(Some(ns), name, value).unwrap(),
                            None => el.set_attribute(name, value).unwrap(),
                        }
                    }
                }
                for child in *children {
                    el.append_child(&self.create_template_node(child));
                }
                el.dyn_into().unwrap()
            }
            Text(t) => self.document.create_text_node(t).dyn_into().unwrap(),
            DynamicText(_) => self.document.create_text_node("p").dyn_into().unwrap(),
            Dynamic(_) => {
                let el = self.document.create_element("pre").unwrap();
                el.toggle_attribute("hidden");
                el.dyn_into().unwrap()
            }
=======
            self.interpreter
                .SaveTemplate(serde_wasm_bindgen::to_value(&template).unwrap());
>>>>>>> e8133e94
        }
    }

    pub fn apply_edits(&mut self, mut edits: Vec<Mutation>) {
        use Mutation::*;
        let i = &mut self.interpreter;
        for edit in &edits {
            match edit {
<<<<<<< HEAD
                AppendChildren { id, m } => i.append_children(id.0 as u32, *m as u32),
                AssignId { path, id } => {
                    i.assign_id(path.as_ptr() as u32, path.len() as u8, id.0 as u32)
                }
                CreatePlaceholder { id } => i.create_placeholder(id.0 as u32),
                CreateTextNode { value, id } => i.create_text_node(value, id.0 as u32),
                HydrateText { path, value, id } => {
                    i.hydrate_text(path.as_ptr() as u32, path.len() as u8, value, id.0 as u32)
                }
                LoadTemplate { name, index, id } => {
                    if let Some(tmpl_id) = self.templates.get(*name) {
                        i.load_template(*tmpl_id, *index as u32, id.0 as u32)
                    }
                }
                ReplaceWith { id, m } => i.replace_with(id.0 as u32, *m as u32),
                ReplacePlaceholder { path, m } => {
                    i.replace_placeholder(path.as_ptr() as u32, path.len() as u8, *m as u32)
                }
                InsertAfter { id, m } => i.insert_after(id.0 as u32, *m as u32),
                InsertBefore { id, m } => i.insert_before(id.0 as u32, *m as u32),
=======
                AppendChildren { id, m } => i.AppendChildren(m as u32),
                AssignId { path, id } => i.AssignId(path, id.0 as u32),
                CreatePlaceholder { id } => i.CreatePlaceholder(id.0 as u32),
                CreateTextNode { value, id } => i.CreateTextNode(value.into(), id.0 as u32),
                HydrateText { path, value, id } => i.HydrateText(path, value, id.0 as u32),
                LoadTemplate { name, index, id } => i.LoadTemplate(name, index as u32, id.0 as u32),
                ReplaceWith { id, m } => i.ReplaceWith(id.0 as u32, m as u32),
                ReplacePlaceholder { path, m } => i.ReplacePlaceholder(path, m as u32),
                InsertAfter { id, m } => i.InsertAfter(id.0 as u32, m as u32),
                InsertBefore { id, m } => i.InsertBefore(id.0 as u32, m as u32),
>>>>>>> e8133e94
                SetAttribute {
                    name,
                    value,
                    id,
                    ns,
                } => i.set_attribute(id.0 as u32, name, value, ns.unwrap_or_default()),
                SetBoolAttribute { name, value, id } => {
                    i.set_attribute(id.0 as u32, name, if *value { "true" } else { "false" }, "")
                }
<<<<<<< HEAD
                SetText { value, id } => i.set_text(id.0 as u32, value),
                NewEventListener { name, scope: _, id } => {
                    i.new_event_listener(name, id.0 as u32, event_bubbles(&name[2..]) as u8);
                }
                RemoveEventListener { name, id } => {
                    i.remove_event_listener(name, id.0 as u32, event_bubbles(&name[2..]) as u8)
=======
                SetText { value, id } => i.SetText(id.0 as u32, value.into()),
                NewEventListener { name, scope, id } => {
                    self.interpreter.NewEventListener(
                        name,
                        id.0 as u32,
                        event_bubbles(&name[2..]),
                        self.handler.as_ref().unchecked_ref(),
                    );
>>>>>>> e8133e94
                }
                Remove { id } => i.remove(id.0 as u32),
                PushRoot { id } => i.push_root(id.0 as u32),
            }
        }
        edits.clear();
        i.flush();
    }
}

// todo: some of these events are being casted to the wrong event type.
// We need tests that simulate clicks/etc and make sure every event type works.
pub fn virtual_event_from_websys_event(event: web_sys::Event, target: Element) -> Rc<dyn Any> {
    use dioxus_html::events::*;

    match event.type_().as_str() {
        "copy" | "cut" | "paste" => Rc::new(ClipboardData {}),
        "compositionend" | "compositionstart" | "compositionupdate" => {
            make_composition_event(&event)
        }
        "keydown" | "keypress" | "keyup" => Rc::new(KeyboardData::from(event)),
        "focus" | "blur" | "focusout" | "focusin" => Rc::new(FocusData {}),

        "change" | "input" | "invalid" | "reset" | "submit" => read_input_to_data(target),

        "click" | "contextmenu" | "dblclick" | "doubleclick" | "drag" | "dragend" | "dragenter"
        | "dragexit" | "dragleave" | "dragover" | "dragstart" | "drop" | "mousedown"
        | "mouseenter" | "mouseleave" | "mousemove" | "mouseout" | "mouseover" | "mouseup" => {
            Rc::new(MouseData::from(event))
        }
        "pointerdown" | "pointermove" | "pointerup" | "pointercancel" | "gotpointercapture"
        | "lostpointercapture" | "pointerenter" | "pointerleave" | "pointerover" | "pointerout" => {
            Rc::new(PointerData::from(event))
        }
        "select" => Rc::new(SelectionData {}),
        "touchcancel" | "touchend" | "touchmove" | "touchstart" => Rc::new(TouchData::from(event)),

        "scroll" => Rc::new(()),
        "wheel" => Rc::new(WheelData::from(event)),
        "animationstart" | "animationend" | "animationiteration" => {
            Rc::new(AnimationData::from(event))
        }
        "transitionend" => Rc::new(TransitionData::from(event)),
        "abort" | "canplay" | "canplaythrough" | "durationchange" | "emptied" | "encrypted"
        | "ended" | "error" | "loadeddata" | "loadedmetadata" | "loadstart" | "pause" | "play"
        | "playing" | "progress" | "ratechange" | "seeked" | "seeking" | "stalled" | "suspend"
        | "timeupdate" | "volumechange" | "waiting" => Rc::new(MediaData {}),
        "toggle" => Rc::new(ToggleData {}),

        _ => Rc::new(()),
    }
}

fn make_composition_event(event: &Event) -> Rc<CompositionData> {
    let evt: &web_sys::CompositionEvent = event.dyn_ref().unwrap();
    Rc::new(CompositionData {
        data: evt.data().unwrap_or_default(),
    })
}

pub(crate) fn load_document() -> Document {
    web_sys::window()
        .expect("should have access to the Window")
        .document()
        .expect("should have access to the Document")
}

fn read_input_to_data(target: Element) -> Rc<FormData> {
    // todo: these handlers might get really slow if the input box gets large and allocation pressure is heavy
    // don't have a good solution with the serialized event problem

    let value: String = target
        .dyn_ref()
        .map(|input: &web_sys::HtmlInputElement| {
            // todo: special case more input types
            match input.type_().as_str() {
                "checkbox" => {
                    match input.checked() {
                        true => "true".to_string(),
                        false => "false".to_string(),
                    }
                },
                _ => {
                    input.value()
                }
            }
        })
        .or_else(|| {
            target
                .dyn_ref()
                .map(|input: &web_sys::HtmlTextAreaElement| input.value())
        })
        // select elements are NOT input events - because - why woudn't they be??
        .or_else(|| {
            target
                .dyn_ref()
                .map(|input: &web_sys::HtmlSelectElement| input.value())
        })
        .or_else(|| {
            target
                .dyn_ref::<web_sys::HtmlElement>()
                .unwrap()
                .text_content()
        })
        .expect("only an InputElement or TextAreaElement or an element with contenteditable=true can have an oninput event listener");

    let mut values = std::collections::HashMap::new();

    // try to fill in form values
    if let Some(form) = target.dyn_ref::<web_sys::HtmlFormElement>() {
        let elements = form.elements();
        for x in 0..elements.length() {
            let element = elements.item(x).unwrap();
            if let Some(name) = element.get_attribute("name") {
                let value: Option<String> = element
                    .dyn_ref()
                    .map(|input: &web_sys::HtmlInputElement| {
                        match input.type_().as_str() {
                            "checkbox" => {
                                match input.checked() {
                                    true => Some("true".to_string()),
                                    false => Some("false".to_string()),
                                }
                            },
                            "radio" => {
                                match input.checked() {
                                    true => Some(input.value()),
                                    false => None,
                                }
                            }
                            _ => Some(input.value())
                        }
                    })
                    .or_else(|| element.dyn_ref().map(|input: &web_sys::HtmlTextAreaElement| Some(input.value())))
                    .or_else(|| element.dyn_ref().map(|input: &web_sys::HtmlSelectElement| Some(input.value())))
                    .or_else(|| Some(element.dyn_ref::<web_sys::HtmlElement>().unwrap().text_content()))
                    .expect("only an InputElement or TextAreaElement or an element with contenteditable=true can have an oninput event listener");
                if let Some(value) = value {
                    values.insert(name, value);
                }
            }
        }
    }

    Rc::new(FormData {
        value,
        values,
        files: None,
    })
}<|MERGE_RESOLUTION|>--- conflicted
+++ resolved
@@ -11,29 +11,18 @@
 use dioxus_html::{event_bubbles, CompositionData, FormData};
 use dioxus_interpreter_js::{save_template, Channel};
 use futures_channel::mpsc;
-use rustc_hash::{FxHashMap, FxHashSet};
+use rustc_hash::FxHashMap;
 use std::{any::Any, rc::Rc};
-<<<<<<< HEAD
 use wasm_bindgen::{closure::Closure, JsCast};
 use web_sys::{Document, Element, Event, HtmlElement};
-=======
-use wasm_bindgen::{closure::Closure, JsCast, JsValue};
-use web_sys::{Document, Element, Event};
->>>>>>> e8133e94
 
 use crate::Config;
 
 pub struct WebsysDom {
-<<<<<<< HEAD
     document: Document,
     templates: FxHashMap<String, u32>,
     max_template_id: u32,
     interpreter: Channel,
-=======
-    interpreter: Interpreter,
-    handler: Closure<dyn FnMut(&Event)>,
-    _root: Element,
->>>>>>> e8133e94
 }
 
 impl WebsysDom {
@@ -55,18 +44,10 @@
         dioxus_interpreter_js::initilize(root.unchecked_into(), handler.as_ref().unchecked_ref());
         handler.forget();
         Self {
-<<<<<<< HEAD
             document,
             interpreter,
             templates: FxHashMap::default(),
             max_template_id: 0,
-=======
-            interpreter: Interpreter::new(root.clone()),
-            _root: root,
-            handler: Closure::wrap(Box::new(move |event: &web_sys::Event| {
-                let _ = event_channel.unbounded_send(event.clone());
-            })),
->>>>>>> e8133e94
         }
     }
 
@@ -78,7 +59,6 @@
         log::debug!("Loading templates {:?}", templates);
 
         for template in templates {
-<<<<<<< HEAD
             let mut roots = vec![];
 
             for root in template.roots {
@@ -126,21 +106,17 @@
                     }
                 }
                 for child in *children {
-                    el.append_child(&self.create_template_node(child));
+                    let _ = el.append_child(&self.create_template_node(child));
                 }
                 el.dyn_into().unwrap()
             }
-            Text(t) => self.document.create_text_node(t).dyn_into().unwrap(),
-            DynamicText(_) => self.document.create_text_node("p").dyn_into().unwrap(),
-            Dynamic(_) => {
+            Text { text } => self.document.create_text_node(text).dyn_into().unwrap(),
+            DynamicText { .. } => self.document.create_text_node("p").dyn_into().unwrap(),
+            Dynamic { .. } => {
                 let el = self.document.create_element("pre").unwrap();
-                el.toggle_attribute("hidden");
+                let _ = el.toggle_attribute("hidden");
                 el.dyn_into().unwrap()
             }
-=======
-            self.interpreter
-                .SaveTemplate(serde_wasm_bindgen::to_value(&template).unwrap());
->>>>>>> e8133e94
         }
     }
 
@@ -149,7 +125,6 @@
         let i = &mut self.interpreter;
         for edit in &edits {
             match edit {
-<<<<<<< HEAD
                 AppendChildren { id, m } => i.append_children(id.0 as u32, *m as u32),
                 AssignId { path, id } => {
                     i.assign_id(path.as_ptr() as u32, path.len() as u8, id.0 as u32)
@@ -170,18 +145,6 @@
                 }
                 InsertAfter { id, m } => i.insert_after(id.0 as u32, *m as u32),
                 InsertBefore { id, m } => i.insert_before(id.0 as u32, *m as u32),
-=======
-                AppendChildren { id, m } => i.AppendChildren(m as u32),
-                AssignId { path, id } => i.AssignId(path, id.0 as u32),
-                CreatePlaceholder { id } => i.CreatePlaceholder(id.0 as u32),
-                CreateTextNode { value, id } => i.CreateTextNode(value.into(), id.0 as u32),
-                HydrateText { path, value, id } => i.HydrateText(path, value, id.0 as u32),
-                LoadTemplate { name, index, id } => i.LoadTemplate(name, index as u32, id.0 as u32),
-                ReplaceWith { id, m } => i.ReplaceWith(id.0 as u32, m as u32),
-                ReplacePlaceholder { path, m } => i.ReplacePlaceholder(path, m as u32),
-                InsertAfter { id, m } => i.InsertAfter(id.0 as u32, m as u32),
-                InsertBefore { id, m } => i.InsertBefore(id.0 as u32, m as u32),
->>>>>>> e8133e94
                 SetAttribute {
                     name,
                     value,
@@ -191,23 +154,12 @@
                 SetBoolAttribute { name, value, id } => {
                     i.set_attribute(id.0 as u32, name, if *value { "true" } else { "false" }, "")
                 }
-<<<<<<< HEAD
                 SetText { value, id } => i.set_text(id.0 as u32, value),
                 NewEventListener { name, scope: _, id } => {
                     i.new_event_listener(name, id.0 as u32, event_bubbles(&name[2..]) as u8);
                 }
                 RemoveEventListener { name, id } => {
                     i.remove_event_listener(name, id.0 as u32, event_bubbles(&name[2..]) as u8)
-=======
-                SetText { value, id } => i.SetText(id.0 as u32, value.into()),
-                NewEventListener { name, scope, id } => {
-                    self.interpreter.NewEventListener(
-                        name,
-                        id.0 as u32,
-                        event_bubbles(&name[2..]),
-                        self.handler.as_ref().unchecked_ref(),
-                    );
->>>>>>> e8133e94
                 }
                 Remove { id } => i.remove(id.0 as u32),
                 PushRoot { id } => i.push_root(id.0 as u32),

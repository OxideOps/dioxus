--- conflicted
+++ resolved
@@ -445,92 +445,6 @@
 #[handler]
 impl ServerFnHandler {
     async fn handle(&self, req: &mut Request, _depot: &mut Depot, res: &mut Response) {
-<<<<<<< HEAD
-        let Self {
-            server_context,
-            function,
-        } = self;
-
-        let query = req
-            .uri()
-            .query()
-            .unwrap_or_default()
-            .as_bytes()
-            .to_vec()
-            .into();
-        let body = hyper::body::to_bytes(req.body_mut().unwrap()).await;
-        let Ok(body) = body else {
-            handle_error(body.err().unwrap(), res);
-            return;
-        };
-        let headers = req.headers();
-        let accept_header = headers.get("Accept").cloned();
-
-        let parts = Arc::new(extract_parts(req));
-
-        // Because the future returned by `server_fn_handler` is `Send`, and the future returned by this function must be send, we need to spawn a new runtime
-        let (resp_tx, resp_rx) = tokio::sync::oneshot::channel();
-        spawn_blocking({
-            let function = function.clone();
-            let mut server_context = server_context.clone();
-            server_context.parts = parts;
-            move || {
-                tokio::runtime::Runtime::new()
-                    .expect("couldn't spawn runtime")
-                    .block_on(async move {
-                        let data = match function.encoding() {
-                            Encoding::Url | Encoding::Cbor => &body,
-                            Encoding::GetJSON | Encoding::GetCBOR => &query,
-                        };
-                        let resp = function.call(server_context, data).await;
-
-                        resp_tx.send(resp).unwrap();
-                    })
-            }
-        });
-        let result = resp_rx.await.unwrap();
-
-        // Set the headers from the server context
-        *res.headers_mut() = server_context.take_response_headers();
-
-        match result {
-            Ok(serialized) => {
-                // if this is Accept: application/json then send a serialized JSON response
-                let accept_header = accept_header.as_ref().and_then(|value| value.to_str().ok());
-                if accept_header == Some("application/json")
-                    || accept_header
-                        == Some(
-                            "application/\
-                                x-www-form-urlencoded",
-                        )
-                    || accept_header == Some("application/cbor")
-                {
-                    res.set_status_code(StatusCode::OK);
-                }
-
-                match serialized {
-                    Payload::Binary(data) => {
-                        res.headers_mut()
-                            .insert("Content-Type", HeaderValue::from_static("application/cbor"));
-                        res.write_body(data).unwrap();
-                    }
-                    Payload::Url(data) => {
-                        res.headers_mut().insert(
-                            "Content-Type",
-                            HeaderValue::from_static(
-                                "application/\
-                                    x-www-form-urlencoded",
-                            ),
-                        );
-                        res.write_body(data).unwrap();
-                    }
-                    Payload::Json(data) => {
-                        res.headers_mut()
-                            .insert("Content-Type", HeaderValue::from_static("application/json"));
-                        res.write_body(data).unwrap();
-                    }
-                }
-=======
         match convert_request(req).await {
             Ok(hyper_req) => {
                 let response =
@@ -539,7 +453,6 @@
                         .await
                         .unwrap();
                 convert_response(response, res).await;
->>>>>>> 72a2a1f8
             }
             Err(err) => handle_error(err, res),
         }

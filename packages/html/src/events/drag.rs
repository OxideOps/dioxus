--- conflicted
+++ resolved
@@ -1,16 +1,12 @@
-<<<<<<< HEAD
-use crate::FileEngine;
-use crate::MouseData;
-=======
 use crate::geometry::{ClientPoint, Coordinates, ElementPoint, PagePoint, ScreenPoint};
 use crate::input_data::{MouseButton, MouseButtonSet};
 use crate::prelude::*;
+use crate::FileEngine;
 
 use dioxus_core::Event;
 use keyboard_types::Modifiers;
 
 use crate::HasMouseData;
->>>>>>> 6ed038e9
 
 use dioxus_core::Event;
 use std::fmt::Debug;
@@ -21,40 +17,6 @@
 /// placing a pointer device (such as a mouse) on the touch surface and then dragging the pointer to a new location
 /// (such as another DOM element). Applications are free to interpret a drag and drop interaction in an
 /// application-specific way.
-<<<<<<< HEAD
-#[cfg_attr(feature = "serialize", derive(serde::Serialize, serde::Deserialize))]
-#[derive(Clone)]
-pub struct DragData {
-    /// Inherit mouse data
-    pub mouse: MouseData,
-
-    #[cfg_attr(
-        feature = "serialize",
-        serde(
-            default,
-            skip_serializing,
-            deserialize_with = "crate::events::deserialize_file_engine"
-        )
-    )]
-    pub files: Option<std::sync::Arc<dyn FileEngine>>,
-}
-
-impl Debug for DragData {
-    fn fmt(&self, f: &mut std::fmt::Formatter<'_>) -> std::fmt::Result {
-        f.debug_struct("DragData")
-            .field("mouse", &self.mouse)
-            .finish()
-    }
-}
-
-impl PartialEq for DragData {
-    fn eq(&self, other: &Self) -> bool {
-        self.mouse == other.mouse
-    }
-}
-
-impl Eq for DragData {}
-=======
 pub struct DragData {
     inner: Box<dyn HasDragData>,
 }
@@ -97,6 +59,11 @@
     pub fn downcast<T: 'static>(&self) -> Option<&T> {
         self.inner.as_any().downcast_ref::<T>()
     }
+
+    /// Get the files of the form event
+    pub fn files(&self) -> Option<std::sync::Arc<dyn FileEngine>> {
+        self.inner.files()
+    }
 }
 
 impl InteractionLocation for DragData {
@@ -229,7 +196,6 @@
 
 /// A trait for any object that has the data for a drag event
 pub trait HasDragData: HasMouseData {}
->>>>>>> 6ed038e9
 
 impl_event! {
     DragData;

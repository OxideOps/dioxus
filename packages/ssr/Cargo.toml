[package]
name = "dioxus-ssr"
version = "0.3.0"
authors = ["Jonathan Kelley"]
edition = "2018"
description = "Dioxus render-to-string"
license = "MIT OR Apache-2.0"
repository = "https://github.com/DioxusLabs/dioxus/"
homepage = "https://dioxuslabs.com/docs/0.3/guide/en/getting_started/ssr.html"
keywords = ["dom", "ui", "gui", "react", "ssr"]

[dependencies]
dioxus-core = { workspace = true, features = ["serialize"] }
askama_escape = "0.10.3"
thiserror = "1.0.23"
rustc-hash = "1.1.0"
lru = "0.10.0"
log = "0.4.13"
http = "0.2.9"
tokio = { version = "1.28", features = ["full"] }

[dev-dependencies]
dioxus = { workspace = true }
<<<<<<< HEAD
thiserror = { workspace = true }
log = { workspace = true }
=======
>>>>>>> f0289068
fern = { version = "0.6.0", features = ["colored"] }
anyhow = "1.0"
argh = "0.1.4"
serde = "1.0.120"
serde_json = "1.0.61"
fs_extra = "1.2.0"<|MERGE_RESOLUTION|>--- conflicted
+++ resolved
@@ -21,11 +21,8 @@
 
 [dev-dependencies]
 dioxus = { workspace = true }
-<<<<<<< HEAD
 thiserror = { workspace = true }
 log = { workspace = true }
-=======
->>>>>>> f0289068
 fern = { version = "0.6.0", features = ["colored"] }
 anyhow = "1.0"
 argh = "0.1.4"

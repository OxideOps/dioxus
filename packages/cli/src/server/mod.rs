use crate::{BuildResult, CrateConfig, Result};

use cargo_metadata::diagnostic::Diagnostic;
use dioxus_core::Template;
use dioxus_html::HtmlCtx;
use dioxus_rsx::hot_reload::*;
use notify::{RecommendedWatcher, Watcher};
use std::sync::{Arc, Mutex};
use tokio::sync::broadcast::{self};

mod output;
use output::*;
pub mod desktop;
pub mod web;

/// Sets up a file watcher
async fn setup_file_watcher<F: Fn() -> Result<BuildResult> + Send + 'static>(
    build_with: F,
    config: &CrateConfig,
    web_info: Option<WebServerInfo>,
    hot_reload: Option<HotReloadState>,
) -> Result<RecommendedWatcher> {
    let mut last_update_time = chrono::Local::now().timestamp();

    // file watcher: check file change
<<<<<<< HEAD
    let allow_watch_path = config.dioxus_config.web.watcher.watch_path.clone();
=======
    let allow_watch_path = config
        .dioxus_config
        .web
        .watcher
        .watch_path
        .clone()
        .unwrap_or_else(|| vec![PathBuf::from("src"), PathBuf::from("examples")]);
>>>>>>> d4b0451d

    let watcher_config = config.clone();
    let mut watcher = notify::recommended_watcher(move |info: notify::Result<notify::Event>| {
        let config = watcher_config.clone();
        if let Ok(e) = info {
            if chrono::Local::now().timestamp() > last_update_time {
                let mut needs_full_rebuild;
                if let Some(hot_reload) = &hot_reload {
                    // find changes to the rsx in the file
                    let mut rsx_file_map = hot_reload.file_map.lock().unwrap();
                    let mut messages: Vec<Template<'static>> = Vec::new();

                    // In hot reload mode, we only need to rebuild if non-rsx code is changed
                    needs_full_rebuild = false;

                    for path in &e.paths {
                        // if this is not a rust file, rebuild the whole project
                        if path.extension().and_then(|p| p.to_str()) != Some("rs") {
                            needs_full_rebuild = true;
                            break;
                        }

                        match rsx_file_map.update_rsx(path, &config.crate_dir) {
                            Ok(UpdateResult::UpdatedRsx(msgs)) => {
                                messages.extend(msgs);
                                needs_full_rebuild = false;
                            }
                            Ok(UpdateResult::NeedsRebuild) => {
                                needs_full_rebuild = true;
                            }
                            Err(err) => {
                                log::error!("{}", err);
                            }
                        }
                    }

                    if needs_full_rebuild {
                        // Reset the file map to the new state of the project
                        let FileMapBuildResult {
                            map: new_file_map,
                            errors,
                        } = FileMap::<HtmlCtx>::create(config.crate_dir.clone()).unwrap();

                        for err in errors {
                            log::error!("{}", err);
                        }

                        *rsx_file_map = new_file_map;
                    } else {
                        for msg in messages {
                            let _ = hot_reload.messages.send(msg);
                        }
                    }
                } else {
                    needs_full_rebuild = true;
                }

                if needs_full_rebuild {
                    match build_with() {
                        Ok(res) => {
                            last_update_time = chrono::Local::now().timestamp();

                            #[allow(clippy::redundant_clone)]
                            print_console_info(
                                &config,
                                PrettierOptions {
                                    changed: e.paths.clone(),
                                    warnings: res.warnings,
                                    elapsed_time: res.elapsed_time,
                                },
                                web_info.clone(),
                            );

                            #[cfg(feature = "plugin")]
                            let _ = PluginManager::on_serve_rebuild(
                                chrono::Local::now().timestamp(),
                                e.paths,
                            );
                        }
                        Err(e) => log::error!("{}", e),
                    }
                }
            }
        }
    })
    .unwrap();

    for sub_path in allow_watch_path {
        if let Err(err) = watcher.watch(
            &config.crate_dir.join(sub_path),
            notify::RecursiveMode::Recursive,
        ) {
            log::error!("Failed to watch path: {}", err);
        }
    }
    Ok(watcher)
}

#[derive(Clone)]
pub struct HotReloadState {
    pub messages: broadcast::Sender<Template<'static>>,
    pub file_map: Arc<Mutex<FileMap<HtmlCtx>>>,
}<|MERGE_RESOLUTION|>--- conflicted
+++ resolved
@@ -23,17 +23,7 @@
     let mut last_update_time = chrono::Local::now().timestamp();
 
     // file watcher: check file change
-<<<<<<< HEAD
     let allow_watch_path = config.dioxus_config.web.watcher.watch_path.clone();
-=======
-    let allow_watch_path = config
-        .dioxus_config
-        .web
-        .watcher
-        .watch_path
-        .clone()
-        .unwrap_or_else(|| vec![PathBuf::from("src"), PathBuf::from("examples")]);
->>>>>>> d4b0451d
 
     let watcher_config = config.clone();
     let mut watcher = notify::recommended_watcher(move |info: notify::Result<notify::Event>| {

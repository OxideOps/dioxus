//! Parse the root tokens in the rsx!{} macro
//! =========================================
//!
//! This parsing path emerges directly from the macro call, with `RsxRender` being the primary entrance into parsing.
//! This feature must support:
//! - [x] Optionally rendering if the `in XYZ` pattern is present
//! - [x] Fragments as top-level element (through ambiguous)
//! - [x] Components as top-level element (through ambiguous)
//! - [x] Tags as top-level elements (through ambiguous)
//! - [x] Good errors if parsing fails
//!
//! Any errors in using rsx! will likely occur when people start using it, so the first errors must be really helpful.

#[macro_use]
mod errors;
mod component;
mod element;
mod ifmt;
mod node;
<<<<<<< HEAD
mod whitespace;
mod raw_expr;
mod text;
=======
mod template;
>>>>>>> 3978bc98

// Re-export the namespaces into each other
pub use component::*;
pub use element::*;
pub use ifmt::*;
pub use node::*;

// imports
use proc_macro2::TokenStream as TokenStream2;
use quote::{quote, ToTokens, TokenStreamExt};
use syn::{
    parse::{Parse, ParseStream},
    Result, Token,
};

<<<<<<< HEAD
#[derive(Debug)]
=======
/// Fundametnally, every CallBody is a template
#[derive(Default)]
>>>>>>> 3978bc98
pub struct CallBody {
    pub roots: Vec<BodyNode>,

    // set this after
    pub inline_cx: bool,
}

impl Parse for CallBody {
    fn parse(input: ParseStream) -> Result<Self> {
        let mut roots = Vec::new();

        while !input.is_empty() {
            let node = input.parse::<BodyNode>()?;

            if input.peek(Token![,]) {
                let _ = input.parse::<Token![,]>();
            }

            roots.push(node);
        }

        Ok(Self {
            roots,
            inline_cx: false,
        })
    }
}

/// Serialize the same way, regardless of flavor
impl ToTokens for CallBody {
    fn to_tokens(&self, out_tokens: &mut TokenStream2) {
        let body = TemplateRenderer { roots: &self.roots };

        if self.inline_cx {
            out_tokens.append_all(quote! {
                Ok({
                    let __cx = cx;
                    #body
                })
            })
        } else {
            out_tokens.append_all(quote! {
                ::dioxus::core::LazyNodes::new( move | __cx: &::dioxus::core::ScopeState| -> ::dioxus::core::VNode {
                    #body
                })
            })
        }
    }
}

pub struct TemplateRenderer<'a> {
    pub roots: &'a [BodyNode],
}

impl<'a> ToTokens for TemplateRenderer<'a> {
    fn to_tokens(&self, out_tokens: &mut TokenStream2) {
        let mut context = DynamicContext {
            dynamic_nodes: vec![],
            dynamic_attributes: vec![],
            current_path: vec![],
            attr_paths: vec![],
            node_paths: vec![],
        };

        let key = match self.roots.get(0) {
            Some(BodyNode::Element(el)) if self.roots.len() == 1 => el.key.clone(),
            Some(BodyNode::Component(comp)) if self.roots.len() == 1 => comp.key().cloned(),
            _ => None,
        };

        let key_tokens = match key {
            Some(tok) => quote! { Some( __cx.raw_text(#tok) ) },
            None => quote! { None },
        };

        let spndbg = format!("{:?}", self.roots[0].span());
        let root_col = spndbg[9..].split("..").next().unwrap();

        let root_printer = self.roots.iter().enumerate().map(|(idx, root)| {
            context.current_path.push(idx as u8);
            let out = context.render_static_node(root);
            context.current_path.pop();
            out
        });

        // Render and release the mutable borrow on context
        let num_roots = self.roots.len();
        let roots = quote! { #( #root_printer ),* };
        let node_printer = &context.dynamic_nodes;
        let dyn_attr_printer = &context.dynamic_attributes;
        let node_paths = context.node_paths.iter().map(|it| quote!(&[#(#it),*]));
        let attr_paths = context.attr_paths.iter().map(|it| quote!(&[#(#it),*]));

        out_tokens.append_all(quote! {
            static TEMPLATE: ::dioxus::core::Template = ::dioxus::core::Template {
                name: concat!(
                    file!(),
                    ":",
                    line!(),
                    ":",
                    column!(),
                    ":",
                    #root_col
                ),
                roots: &[ #roots ],
                node_paths: &[ #(#node_paths),* ],
                attr_paths: &[ #(#attr_paths),* ],
            };
            ::dioxus::core::VNode {
                parent: None,
                key: #key_tokens,
                template: TEMPLATE,
                root_ids: std::cell::Cell::from_mut( __cx.bump().alloc([None; #num_roots]) as &mut _).as_slice_of_cells(),
                // root_ids: std::cell::Cell::from_mut( __cx.bump().alloc([None; #num_roots]) as &mut [::dioxus::core::ElementId]).as_slice_of_cells(),
                dynamic_nodes: __cx.bump().alloc([ #( #node_printer ),* ]),
                dynamic_attrs: __cx.bump().alloc([ #( #dyn_attr_printer ),* ]),
            }
        });
    }
}
// As we print out the dynamic nodes, we want to keep track of them in a linear fashion
// We'll use the size of the vecs to determine the index of the dynamic node in the final
pub struct DynamicContext<'a> {
    dynamic_nodes: Vec<&'a BodyNode>,
    dynamic_attributes: Vec<&'a ElementAttrNamed>,
    current_path: Vec<u8>,

    node_paths: Vec<Vec<u8>>,
    attr_paths: Vec<Vec<u8>>,
}

impl<'a> DynamicContext<'a> {
    fn render_static_node(&mut self, root: &'a BodyNode) -> TokenStream2 {
        match root {
            BodyNode::Element(el) => {
                let el_name = &el.name;

                // dynamic attributes
                // [0]
                // [0, 1]
                // [0, 1]
                // [0, 1]
                // [0, 1, 2]
                // [0, 2]
                // [0, 2, 1]

                let static_attrs = el.attributes.iter().map(|attr| match &attr.attr {
                    ElementAttr::AttrText { name, value } if value.is_static() => {
                        let value = value.to_static().unwrap();
                        quote! {
                            ::dioxus::core::TemplateAttribute::Static {
                                name: dioxus_elements::#el_name::#name.0,
                                namespace: dioxus_elements::#el_name::#name.1,
                                value: #value,

                                // todo: we don't diff these so we never apply the volatile flag
                                // volatile: dioxus_elements::#el_name::#name.2,
                            }
                        }
                    }

                    ElementAttr::CustomAttrText { name, value } if value.is_static() => {
                        let value = value.to_static().unwrap();
                        quote! {
                            ::dioxus::core::TemplateAttribute::Static {
                                name: #name,
                                namespace: None,
                                value: #value,

                                // todo: we don't diff these so we never apply the volatile flag
                                // volatile: dioxus_elements::#el_name::#name.2,
                            }
                        }
                    }

                    ElementAttr::AttrExpression { .. }
                    | ElementAttr::AttrText { .. }
                    | ElementAttr::CustomAttrText { .. }
                    | ElementAttr::CustomAttrExpression { .. }
                    | ElementAttr::EventTokens { .. } => {
                        let ct = self.dynamic_attributes.len();
                        self.dynamic_attributes.push(attr);
                        self.attr_paths.push(self.current_path.clone());
                        quote! { ::dioxus::core::TemplateAttribute::Dynamic { id: #ct } }
                    }
                });

                let attrs = quote! { #(#static_attrs),*};

                let children = el.children.iter().enumerate().map(|(idx, root)| {
                    self.current_path.push(idx as u8);
                    let out = self.render_static_node(root);
                    self.current_path.pop();
                    out
                });

                let _opt = el.children.len() == 1;
                let children = quote! { #(#children),* };

                quote! {
                    ::dioxus::core::TemplateNode::Element {
                        tag: dioxus_elements::#el_name::TAG_NAME,
                        namespace: dioxus_elements::#el_name::NAME_SPACE,
                        attrs: &[ #attrs ],
                        children: &[ #children ],
                    }
                }
            }

            BodyNode::Text(text) if text.is_static() => {
                let text = text.to_static().unwrap();
                quote! { ::dioxus::core::TemplateNode::Text{ text: #text } }
            }

            BodyNode::RawExpr(_)
            | BodyNode::Text(_)
            | BodyNode::ForLoop(_)
            | BodyNode::IfChain(_)
            | BodyNode::Component(_) => {
                let ct = self.dynamic_nodes.len();
                self.dynamic_nodes.push(root);
                self.node_paths.push(self.current_path.clone());

                match root {
                    BodyNode::Text(_) => {
                        quote! { ::dioxus::core::TemplateNode::DynamicText { id: #ct } }
                    }
                    _ => quote! { ::dioxus::core::TemplateNode::Dynamic { id: #ct } },
                }
            }
        }
    }
}<|MERGE_RESOLUTION|>--- conflicted
+++ resolved
@@ -17,13 +17,10 @@
 mod element;
 mod ifmt;
 mod node;
-<<<<<<< HEAD
+mod raw_expr;
+mod template;
+mod text;
 mod whitespace;
-mod raw_expr;
-mod text;
-=======
-mod template;
->>>>>>> 3978bc98
 
 // Re-export the namespaces into each other
 pub use component::*;
@@ -39,12 +36,8 @@
     Result, Token,
 };
 
-<<<<<<< HEAD
-#[derive(Debug)]
-=======
 /// Fundametnally, every CallBody is a template
-#[derive(Default)]
->>>>>>> 3978bc98
+#[derive(Default, Debug)]
 pub struct CallBody {
     pub roots: Vec<BodyNode>,
 

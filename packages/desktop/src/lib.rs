--- conflicted
+++ resolved
@@ -33,11 +33,8 @@
 use element::DesktopElement;
 use eval::init_eval;
 use futures_util::{pin_mut, FutureExt};
-<<<<<<< HEAD
 use rustc_hash::FxHashMap;
-=======
 pub use protocol::{use_asset_handler, AssetFuture, AssetHandler, AssetRequest, AssetResponse};
->>>>>>> 1d289ff2
 use shortcut::ShortcutRegistry;
 pub use shortcut::{use_global_shortcut, ShortcutHandle, ShortcutId, ShortcutRegistryError};
 use std::cell::Cell;
@@ -406,12 +403,8 @@
     event_handlers: &WindowEventHandlers,
     shortcut_manager: ShortcutRegistry,
 ) -> WebviewHandler {
-<<<<<<< HEAD
-    let (webview, web_context, edit_queue) = webview::build(&mut cfg, event_loop, proxy.clone());
-=======
-    let (webview, web_context, asset_handlers) =
+    let (webview, web_context, asset_handlers, edit_queue) =
         webview::build(&mut cfg, event_loop, proxy.clone());
->>>>>>> 1d289ff2
     let desktop_context = Rc::from(DesktopService::new(
         webview,
         proxy.clone(),
@@ -419,11 +412,8 @@
         queue.clone(),
         event_handlers.clone(),
         shortcut_manager,
-<<<<<<< HEAD
+        asset_handlers,
         edit_queue,
-=======
-        asset_handlers,
->>>>>>> 1d289ff2
     ));
 
     let cx = dom.base_scope();

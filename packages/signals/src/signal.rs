use std::{
<<<<<<< HEAD
    cell::RefCell,
=======
    cell::{Ref, RefCell, RefMut},
    mem::MaybeUninit,
>>>>>>> 51f34241
    ops::{Deref, DerefMut},
    rc::Rc,
    sync::Arc,
};

use dioxus_core::{
    prelude::{current_scope_id, has_context, provide_context, schedule_update_any},
    ScopeId, ScopeState,
};
use generational_box::{GenerationalRef, GenerationalRefMut};

use crate::{get_effect_stack, CopyValue, Effect, EffectStack};

/// Creates a new Signal. Signals are a Copy state management solution with automatic dependency tracking.
///
/// ```rust
/// use dioxus::prelude::*;
/// use dioxus_signals::*;
///
/// fn App(cx: Scope) -> Element {
///     let mut count = use_signal(cx, || 0);
///
///     // Because signals have automatic dependency tracking, if you never read them in a component, that component will not be re-rended when the signal is updated.
///     // The app component will never be rerendered in this example.
///     render! { Child { state: count } }
/// }
///
/// #[component]
/// fn Child(cx: Scope, state: Signal<u32>) -> Element {
///     let state = *state;
///
///     use_future!(cx,  |()| async move {
///         // Because the signal is a Copy type, we can use it in an async block without cloning it.
///         *state.write() += 1;
///     });
///
///     render! {
///         button {
///             onclick: move |_| *state.write() += 1,
///             "{state}"
///         }
///     }
/// }
/// ```
<<<<<<< HEAD
#[track_caller]
=======
#[must_use]
>>>>>>> 51f34241
pub fn use_signal<T: 'static>(cx: &ScopeState, f: impl FnOnce() -> T) -> Signal<T> {
    #[cfg(debug_assertions)]
    let caller = std::panic::Location::caller();

    *cx.use_hook(|| {
        Signal::new_with_caller(
            f(),
            #[cfg(debug_assertions)]
            caller,
        )
    })
}

#[derive(Clone)]
struct Unsubscriber {
    scope: ScopeId,
    subscribers: UnsubscriberArray,
}

type UnsubscriberArray = Rc<RefCell<Vec<Rc<RefCell<Vec<ScopeId>>>>>>;

impl Drop for Unsubscriber {
    fn drop(&mut self) {
        for subscribers in self.subscribers.borrow().iter() {
            subscribers.borrow_mut().retain(|s| *s != self.scope);
        }
    }
}

fn current_unsubscriber() -> Unsubscriber {
    match has_context() {
        Some(rt) => rt,
        None => {
            let owner = Unsubscriber {
                scope: current_scope_id().expect("in a virtual dom"),
                subscribers: Default::default(),
            };
            provide_context(owner).expect("in a virtual dom")
        }
    }
}

pub(crate) struct SignalData<T> {
    pub(crate) subscribers: Rc<RefCell<Vec<ScopeId>>>,
    pub(crate) effect_subscribers: Rc<RefCell<Vec<Effect>>>,
    pub(crate) update_any: Arc<dyn Fn(ScopeId)>,
    pub(crate) effect_stack: EffectStack,
    pub(crate) value: T,
}

/// Creates a new Signal. Signals are a Copy state management solution with automatic dependency tracking.
///
/// ```rust
/// use dioxus::prelude::*;
/// use dioxus_signals::*;
///
/// #[component]
/// fn App(cx: Scope) -> Element {
///     let mut count = use_signal(cx, || 0);
///
///     // Because signals have automatic dependency tracking, if you never read them in a component, that component will not be re-rended when the signal is updated.
///     // The app component will never be rerendered in this example.
///     render! { Child { state: count } }
/// }
///
/// #[component]
/// fn Child(cx: Scope, state: Signal<u32>) -> Element {
///     let state = *state;
///
///     use_future!(cx,  |()| async move {
///         // Because the signal is a Copy type, we can use it in an async block without cloning it.
///         *state.write() += 1;
///     });
///
///     render! {
///         button {
///             onclick: move |_| *state.write() += 1,
///             "{state}"
///         }
///     }
/// }
/// ```
pub struct Signal<T: 'static> {
    pub(crate) inner: CopyValue<SignalData<T>>,
}

#[cfg(feature = "serde")]
impl<T: serde::Serialize + 'static> serde::Serialize for Signal<T> {
    fn serialize<S: serde::Serializer>(&self, serializer: S) -> Result<S::Ok, S::Error> {
        self.read().serialize(serializer)
    }
}

#[cfg(feature = "serde")]
impl<'de, T: serde::Deserialize<'de> + 'static> serde::Deserialize<'de> for Signal<T> {
    fn deserialize<D: serde::Deserializer<'de>>(deserializer: D) -> Result<Self, D::Error> {
        Ok(Self::new(T::deserialize(deserializer)?))
    }
}

impl<T: 'static> Signal<T> {
    /// Creates a new Signal. Signals are a Copy state management solution with automatic dependency tracking.
    #[track_caller]
    pub fn new(value: T) -> Self {
        Self {
            inner: CopyValue::new(SignalData {
                subscribers: Default::default(),
                effect_subscribers: Default::default(),
                update_any: schedule_update_any().expect("in a virtual dom"),
                value,
                effect_stack: get_effect_stack(),
            }),
        }
    }

    /// Creates a new Signal. Signals are a Copy state management solution with automatic dependency tracking.
    fn new_with_caller(
        value: T,
        #[cfg(debug_assertions)] caller: &'static std::panic::Location<'static>,
    ) -> Self {
        Self {
            inner: CopyValue::new_with_caller(
                SignalData {
                    subscribers: Default::default(),
                    effect_subscribers: Default::default(),
                    update_any: schedule_update_any().expect("in a virtual dom"),
                    value,
                },
                #[cfg(debug_assertions)]
                caller,
            ),
        }
    }

    /// Create a new signal with a custom owner scope. The signal will be dropped when the owner scope is dropped instead of the current scope.
    pub fn new_in_scope(value: T, owner: ScopeId) -> Self {
        Self {
            inner: CopyValue::new_in_scope(
                SignalData {
                    subscribers: Default::default(),
                    effect_subscribers: Default::default(),
                    update_any: schedule_update_any().expect("in a virtual dom"),
                    value,
                    effect_stack: get_effect_stack(),
                },
                owner,
            ),
        }
    }

    /// Get the scope the signal was created in.
    pub fn origin_scope(&self) -> ScopeId {
        self.inner.origin_scope()
    }

    /// Get the current value of the signal. This will subscribe the current scope to the signal.
    /// If the signal has been dropped, this will panic.
    #[track_caller]
    pub fn read(&self) -> GenerationalRef<T> {
        let inner = self.inner.read();
        if let Some(effect) = inner.effect_stack.current() {
            let mut effect_subscribers = inner.effect_subscribers.borrow_mut();
            if !effect_subscribers.contains(&effect) {
                effect_subscribers.push(effect);
            }
        } else if let Some(current_scope_id) = current_scope_id() {
            // only subscribe if the vdom is rendering
            if dioxus_core::vdom_is_rendering() {
                tracing::trace!(
                    "{:?} subscribed to {:?}",
                    self.inner.value,
                    current_scope_id
                );
                let mut subscribers = inner.subscribers.borrow_mut();
                if !subscribers.contains(&current_scope_id) {
                    subscribers.push(current_scope_id);
                    drop(subscribers);
                    let unsubscriber = current_unsubscriber();
                    inner.subscribers.borrow_mut().push(unsubscriber.scope);
                }
            }
        }
        GenerationalRef::map(inner, |v| &v.value)
    }

    /// Get a mutable reference to the signal's value.
    /// If the signal has been dropped, this will panic.
    #[track_caller]
    pub fn write(&self) -> Write<'_, T> {
        let inner = self.inner.write();
        let borrow = GenerationalRefMut::map(inner, |v| &mut v.value);
        Write {
            write: borrow,
            signal: SignalSubscriberDrop { signal: *self },
        }
    }

    fn update_subscribers(&self) {
        {
            let inner = self.inner.read();
            for &scope_id in &*inner.subscribers.borrow() {
                tracing::trace!(
                    "Write on {:?} triggered update on {:?}",
                    self.inner.value,
                    scope_id
                );
                (inner.update_any)(scope_id);
            }
        }

        let subscribers = {
            let self_read = self.inner.read();
            let mut effects = self_read.effect_subscribers.borrow_mut();
            std::mem::take(&mut *effects)
        };
        for effect in subscribers {
            tracing::trace!(
                "Write on {:?} triggered effect {:?}",
                self.inner.value,
                effect
            );
            effect.try_run();
        }
    }

    /// Set the value of the signal. This will trigger an update on all subscribers.
    #[track_caller]
    pub fn set(&self, value: T) {
        *self.write() = value;
    }

    /// Run a closure with a reference to the signal's value.
    /// If the signal has been dropped, this will panic.
    #[track_caller]
    pub fn with<O>(&self, f: impl FnOnce(&T) -> O) -> O {
        let write = self.read();
        f(&*write)
    }

    /// Run a closure with a mutable reference to the signal's value.
    /// If the signal has been dropped, this will panic.
    #[track_caller]
    pub fn with_mut<O>(&self, f: impl FnOnce(&mut T) -> O) -> O {
        let mut write = self.write();
        f(&mut *write)
    }
}

impl<T: Clone + 'static> Signal<T> {
    /// Get the current value of the signal. This will subscribe the current scope to the signal.
    /// If the signal has been dropped, this will panic.
    #[track_caller]
    pub fn value(&self) -> T {
        self.read().clone()
    }
}

impl Signal<bool> {
    /// Invert the boolean value of the signal. This will trigger an update on all subscribers.
    pub fn toggle(&self) {
        self.set(!self.value());
    }
}

impl<T: 'static> PartialEq for Signal<T> {
    fn eq(&self, other: &Self) -> bool {
        self.inner == other.inner
    }
}

impl<T> Deref for Signal<T> {
    type Target = dyn Fn() -> Ref<'static, T>;

    fn deref(&self) -> &Self::Target {
        // https://github.com/dtolnay/case-studies/tree/master/callable-types

        // First we create a closure that captures something with the Same in memory layout as Self (MaybeUninit<Self>).
        let uninit_callable = MaybeUninit::<Self>::uninit();
        // Then move that value into the closure. We assume that the closure now has a in memory layout of Self.
        let uninit_closure = move || Self::read(unsafe { &*uninit_callable.as_ptr() });

        // Check that the size of the closure is the same as the size of Self in case the compiler changed the layout of the closure.
        let size_of_closure = std::mem::size_of_val(&uninit_closure);
        assert_eq!(size_of_closure, std::mem::size_of::<Self>());

        // Then cast the lifetime of the closure to the lifetime of &self.
        fn cast_lifetime<'a, T>(_a: &T, b: &'a T) -> &'a T {
            b
        }
        let reference_to_closure = cast_lifetime(
            {
                // The real closure that we will never use.
                &uninit_closure
            },
            // We transmute self into a reference to the closure. This is safe because we know that the closure has the same memory layout as Self so &Closure == &Self.
            unsafe { std::mem::transmute(self) },
        );

        // Cast the closure to a trait object.
        reference_to_closure as &Self::Target
    }
}

struct SignalSubscriberDrop<T: 'static> {
    signal: Signal<T>,
}

impl<T: 'static> Drop for SignalSubscriberDrop<T> {
    fn drop(&mut self) {
        self.signal.update_subscribers();
    }
}

/// A mutable reference to a signal's value.
pub struct Write<'a, T: 'static, I: 'static = T> {
    write: GenerationalRefMut<'a, T>,
    signal: SignalSubscriberDrop<I>,
}

impl<'a, T: 'static, I: 'static> Write<'a, T, I> {
    /// Map the mutable reference to the signal's value to a new type.
    pub fn map<O>(myself: Self, f: impl FnOnce(&mut T) -> &mut O) -> Write<'a, O, I> {
        let Self { write, signal } = myself;
        Write {
            write: GenerationalRefMut::map(write, f),
            signal,
        }
    }

    /// Try to map the mutable reference to the signal's value to a new type
    pub fn filter_map<O>(
        myself: Self,
        f: impl FnOnce(&mut T) -> Option<&mut O>,
    ) -> Option<Write<'a, O, I>> {
        let Self { write, signal } = myself;
        let write = GenerationalRefMut::filter_map(write, f);
        write.map(|write| Write { write, signal })
    }
}

impl<'a, T: 'static, I: 'static> Deref for Write<'a, T, I> {
    type Target = T;

    fn deref(&self) -> &Self::Target {
        &self.write
    }
}

impl<T, I> DerefMut for Write<'_, T, I> {
    fn deref_mut(&mut self) -> &mut Self::Target {
        &mut self.write
    }
}

/// A signal that can only be read from.
pub struct ReadOnlySignal<T: 'static> {
    inner: Signal<T>,
}

impl<T: 'static> ReadOnlySignal<T> {
    /// Create a new read-only signal.
    pub fn new(signal: Signal<T>) -> Self {
        Self { inner: signal }
    }

    /// Get the scope that the signal was created in.
    pub fn origin_scope(&self) -> ScopeId {
        self.inner.origin_scope()
    }

    /// Get the current value of the signal. This will subscribe the current scope to the signal.
    #[track_caller]
    pub fn read(&self) -> GenerationalRef<T> {
        self.inner.read()
    }

    /// Run a closure with a reference to the signal's value.
    #[track_caller]
    pub fn with<O>(&self, f: impl FnOnce(&T) -> O) -> O {
        self.inner.with(f)
    }
}

impl<T: Clone + 'static> ReadOnlySignal<T> {
    /// Get the current value of the signal. This will subscribe the current scope to the signal.
    pub fn value(&self) -> T {
        self.read().clone()
    }
}

impl<T: 'static> PartialEq for ReadOnlySignal<T> {
    fn eq(&self, other: &Self) -> bool {
        self.inner == other.inner
    }
}

impl<T> Deref for ReadOnlySignal<T> {
    type Target = dyn Fn() -> Ref<'static, T>;

    fn deref(&self) -> &Self::Target {
        // https://github.com/dtolnay/case-studies/tree/master/callable-types

        // First we create a closure that captures something with the Same in memory layout as Self (MaybeUninit<Self>).
        let uninit_callable = MaybeUninit::<Self>::uninit();
        // Then move that value into the closure. We assume that the closure now has a in memory layout of Self.
        let uninit_closure = move || Self::read(unsafe { &*uninit_callable.as_ptr() });

        // Check that the size of the closure is the same as the size of Self in case the compiler changed the layout of the closure.
        let size_of_closure = std::mem::size_of_val(&uninit_closure);
        assert_eq!(size_of_closure, std::mem::size_of::<Self>());

        // Then cast the lifetime of the closure to the lifetime of &self.
        fn cast_lifetime<'a, T>(_a: &T, b: &'a T) -> &'a T {
            b
        }
        let reference_to_closure = cast_lifetime(
            {
                // The real closure that we will never use.
                &uninit_closure
            },
            // We transmute self into a reference to the closure. This is safe because we know that the closure has the same memory layout as Self so &Closure == &Self.
            unsafe { std::mem::transmute(self) },
        );

        // Cast the closure to a trait object.
        reference_to_closure as &Self::Target
    }
}<|MERGE_RESOLUTION|>--- conflicted
+++ resolved
@@ -1,10 +1,6 @@
 use std::{
-<<<<<<< HEAD
     cell::RefCell,
-=======
-    cell::{Ref, RefCell, RefMut},
     mem::MaybeUninit,
->>>>>>> 51f34241
     ops::{Deref, DerefMut},
     rc::Rc,
     sync::Arc,
@@ -49,11 +45,8 @@
 ///     }
 /// }
 /// ```
-<<<<<<< HEAD
 #[track_caller]
-=======
 #[must_use]
->>>>>>> 51f34241
 pub fn use_signal<T: 'static>(cx: &ScopeState, f: impl FnOnce() -> T) -> Signal<T> {
     #[cfg(debug_assertions)]
     let caller = std::panic::Location::caller();
@@ -181,6 +174,7 @@
                     effect_subscribers: Default::default(),
                     update_any: schedule_update_any().expect("in a virtual dom"),
                     value,
+                    effect_stack: get_effect_stack(),
                 },
                 #[cfg(debug_assertions)]
                 caller,
@@ -242,7 +236,7 @@
     /// Get a mutable reference to the signal's value.
     /// If the signal has been dropped, this will panic.
     #[track_caller]
-    pub fn write(&self) -> Write<'_, T> {
+    pub fn write(&self) -> Write<T> {
         let inner = self.inner.write();
         let borrow = GenerationalRefMut::map(inner, |v| &mut v.value);
         Write {
@@ -325,7 +319,7 @@
 }
 
 impl<T> Deref for Signal<T> {
-    type Target = dyn Fn() -> Ref<'static, T>;
+    type Target = dyn Fn() -> GenerationalRef<T>;
 
     fn deref(&self) -> &Self::Target {
         // https://github.com/dtolnay/case-studies/tree/master/callable-types
@@ -368,14 +362,14 @@
 }
 
 /// A mutable reference to a signal's value.
-pub struct Write<'a, T: 'static, I: 'static = T> {
-    write: GenerationalRefMut<'a, T>,
+pub struct Write<T: 'static, I: 'static = T> {
+    write: GenerationalRefMut<T>,
     signal: SignalSubscriberDrop<I>,
 }
 
-impl<'a, T: 'static, I: 'static> Write<'a, T, I> {
+impl<T: 'static, I: 'static> Write<T, I> {
     /// Map the mutable reference to the signal's value to a new type.
-    pub fn map<O>(myself: Self, f: impl FnOnce(&mut T) -> &mut O) -> Write<'a, O, I> {
+    pub fn map<O>(myself: Self, f: impl FnOnce(&mut T) -> &mut O) -> Write<O, I> {
         let Self { write, signal } = myself;
         Write {
             write: GenerationalRefMut::map(write, f),
@@ -387,14 +381,14 @@
     pub fn filter_map<O>(
         myself: Self,
         f: impl FnOnce(&mut T) -> Option<&mut O>,
-    ) -> Option<Write<'a, O, I>> {
+    ) -> Option<Write<O, I>> {
         let Self { write, signal } = myself;
         let write = GenerationalRefMut::filter_map(write, f);
         write.map(|write| Write { write, signal })
     }
 }
 
-impl<'a, T: 'static, I: 'static> Deref for Write<'a, T, I> {
+impl<T: 'static, I: 'static> Deref for Write<T, I> {
     type Target = T;
 
     fn deref(&self) -> &Self::Target {
@@ -402,7 +396,7 @@
     }
 }
 
-impl<T, I> DerefMut for Write<'_, T, I> {
+impl<T, I> DerefMut for Write<T, I> {
     fn deref_mut(&mut self) -> &mut Self::Target {
         &mut self.write
     }
@@ -451,7 +445,7 @@
 }
 
 impl<T> Deref for ReadOnlySignal<T> {
-    type Target = dyn Fn() -> Ref<'static, T>;
+    type Target = dyn Fn() -> GenerationalRef<T>;
 
     fn deref(&self) -> &Self::Target {
         // https://github.com/dtolnay/case-studies/tree/master/callable-types

--- conflicted
+++ resolved
@@ -49,17 +49,8 @@
 
     cx.render(rsx! {
         section { class: "todoapp",
-<<<<<<< HEAD
-            TodoHeader {
-                todos: todos,
-            }
-            section {
-                class: "main",
-=======
-            style { include_str!("./assets/todomvc.css") }
             TodoHeader { todos: todos }
             section { class: "main",
->>>>>>> ca83d6bc
                 if !todos.is_empty() {
                     rsx! {
                         input {

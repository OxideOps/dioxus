--- conflicted
+++ resolved
@@ -17,7 +17,6 @@
 }
 
 fn app(cx: Scope) -> Element {
-<<<<<<< HEAD
     use_router(cx, &|| RouterConfiguration::default(), &|| {
         Segment::content(comp(Home))
             .fixed("games", comp(Games))
@@ -26,37 +25,20 @@
     });
 
     render! {
-        Outlet { }
+        div {
+            Outlet { }
 
-        p {
-            "----"
-        }
+            p {
+                "----"
+            }
 
-        nav {
-            ul {
-                li { Link { target: "/", "Home" } }
-                li { Link { target: "/games", "Games" } }
-                li { Link { target: "/play", "Play" } }
-                li { Link { target: "/settings", "Settings" } }
-=======
-    cx.render(rsx! {
-        div {
-            Router {
-                Route { to: "/", "Home" }
-                Route { to: "/games", "Games" }
-                Route { to: "/play", "Play" }
-                Route { to: "/settings", "Settings" }
-
-                p { "----" }
-                nav {
-                    ul {
-                        Link { to: "/", li { "Home" } }
-                        Link { to: "/games", li { "Games" } }
-                        Link { to: "/play", li { "Play" } }
-                        Link { to: "/settings", li { "Settings" } }
-                    }
+            nav {
+                ul {
+                    li { Link { target: "/", "Home" } }
+                    li { Link { target: "/games", "Games" } }
+                    li { Link { target: "/play", "Play" } }
+                    li { Link { target: "/settings", "Settings" } }
                 }
->>>>>>> a42660a4
             }
         }
     }
